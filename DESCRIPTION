--- conflicted
+++ resolved
@@ -1,11 +1,7 @@
 Package: EWCE
 Type: Package
 Title: Expression Weighted Celltype Enrichment
-<<<<<<< HEAD
-Version: 2.0.0
-=======
-Version: 1.3.0
->>>>>>> 7b42dc58
+Version: 2.0.0 
 Authors@R:
     c(person(given = "Alan",
            family = "Murphy",
